--- conflicted
+++ resolved
@@ -1,11 +1,8 @@
 'use client';
 
 import React from 'react';
-<<<<<<< HEAD
-import { useRouter, useSearchParams, useParams } from 'next/navigation';
-=======
+
 import { useSearchParams, useParams } from 'next/navigation';
->>>>>>> b5e14b6d
 import { ArrowLeft, Award, ShieldAlert, Timer, Users } from 'lucide-react';
 import { StatCard } from '@/components/stat-card';
 import { Button } from '@/components/ui/button';
